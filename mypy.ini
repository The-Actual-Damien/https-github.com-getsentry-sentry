[mypy]
python_version = 3.6
<<<<<<< HEAD
files = src/sentry/snuba/query_subscription_consumer.py,src/sentry/snuba/outcomes.py
=======
files = src/sentry/snuba/query_subscription_consumer.py,
        src/sentry/utils/kvstore
>>>>>>> 9d7b8334

; Enable all options used with --strict
warn_unused_configs=True
disallow_any_generics=True
disallow_subclassing_any=True
disallow_untyped_calls=True
disallow_untyped_defs=True
disallow_incomplete_defs=True
check_untyped_defs=True
disallow_untyped_decorators=True
no_implicit_optional=True
warn_redundant_casts=True
warn_unused_ignores=True
warn_return_any=True
no_implicit_reexport=True


[mypy-confluent_kafka.*]
ignore_missing_imports = True
[mypy-google.*]
ignore_missing_imports = True
[mypy-jsonschema]
ignore_missing_imports = True
[mypy-django.*]
ignore_missing_imports = True
<<<<<<< HEAD
[mypy-sentry_relay]
=======
[mypy-zstandard]
>>>>>>> 9d7b8334
ignore_missing_imports = True<|MERGE_RESOLUTION|>--- conflicted
+++ resolved
@@ -1,11 +1,8 @@
 [mypy]
 python_version = 3.6
-<<<<<<< HEAD
-files = src/sentry/snuba/query_subscription_consumer.py,src/sentry/snuba/outcomes.py
-=======
 files = src/sentry/snuba/query_subscription_consumer.py,
-        src/sentry/utils/kvstore
->>>>>>> 9d7b8334
+        src/sentry/utils/kvstore,
+        src/sentry/snuba/outcomes.py
 
 ; Enable all options used with --strict
 warn_unused_configs=True
@@ -31,9 +28,7 @@
 ignore_missing_imports = True
 [mypy-django.*]
 ignore_missing_imports = True
-<<<<<<< HEAD
 [mypy-sentry_relay]
-=======
+ignore_missing_imports = True
 [mypy-zstandard]
->>>>>>> 9d7b8334
 ignore_missing_imports = True