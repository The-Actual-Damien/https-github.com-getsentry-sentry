--- conflicted
+++ resolved
@@ -22,54 +22,6 @@
       <div>
         <div className="sub-header">
           <div className="container">
-<<<<<<< HEAD
-            {/* <div className="org-name">
-=======
-            <div className="pull-right">
-              <ul className="nav nav-tabs">
-                <li className={navSection == 'dashboard' ? 'active' : ''}>
-                  <Link to={`/${org.slug}/${project.slug}/dashboard/`}>
-                    {t('Dashboard')}
-                  </Link>
-                </li>
-                <li className={navSection == 'stream' ? 'active' : ''}>
-                  <Link to={`/${org.slug}/${project.slug}/`}>
-                    {t('Issues')}
-                  </Link>
-                </li>
-                {features.has('global-events') &&
-                  <li className={navSection == 'events' ? 'active' : ''}>
-                    <Link to={`/${org.slug}/${project.slug}/events/`}>
-                      {t('Events')}
-                    </Link>
-                  </li>
-                }
-                <li className={navSection == 'user-feedback' ? 'active' : ''}>
-                  <Link to={`/${org.slug}/${project.slug}/user-feedback/`}>
-                    {t('User Feedback')}
-                  </Link>
-                </li>
-                <li className={navSection == 'releases' ? 'active' : ''}>
-                  <Link to={`/${org.slug}/${project.slug}/releases/`}>
-                    {t('Releases')}
-                  </Link>
-                </li>
-                {access.has('project:write') &&
-                  <li className={navSection == 'settings' ? 'active' : ''}>
-                    <a href={`/${org.slug}/${project.slug}/settings/`}>
-                      {t('Settings')}
-                    </a>
-                  </li>
-                }
-              </ul>
-            </div>
-            <div className="org-name">
->>>>>>> 4498a2aa
-              <Link to={`/${org.slug}/`}>
-                {org.name}
-              </Link>
-            </div>
-            */}
             <ProjectSelector
                 organization={org}
                 projectId={project.slug}/>
@@ -78,7 +30,7 @@
               <a className=""><span className="icon icon-star-solid" /> Star</a>
               <a className=""><span className="icon icon-signal" /> Subscribe</a>
                 {access.has('project:write') &&
-                  <a className="  {navSection == 'settings' ? 'active' : ''}" href={urlPrefix + `/${org.slug}/${project.slug}/settings/`}>
+                  <a className={navSection == 'settings' ? 'active' : ''} href={`/${org.slug}/${project.slug}/settings/`}>
                     <span className="icon icon-settings" /> {t('Settings')}
                   </a>
                 }
