--- conflicted
+++ resolved
@@ -356,8 +356,6 @@
     if rounding_interval > interval and (end - date_range) > start:
         date_range += timedelta(seconds=rounding_interval)
     start = end - date_range
-<<<<<<< HEAD
-=======
 
     # snuba <-> sentry has a 5 minute cache for *exact* queries, which these
     # are because of the way we do our rounding. For that reason we round the end
@@ -365,7 +363,6 @@
     if end > now:
         end = to_datetime(ONE_MINUTE * (math.floor(to_timestamp(now) / ONE_MINUTE) + 1))
 
->>>>>>> 5e574ebe
     return start, end, interval
 
 
